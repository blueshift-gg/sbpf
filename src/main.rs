--- conflicted
+++ resolved
@@ -1,11 +1,7 @@
 pub mod commands;
 use anyhow::Error;
 use clap::{Args, Parser, Subcommand};
-<<<<<<< HEAD
-use commands::{build, link, clean, deploy, init, test};
-=======
-use commands::{build, clean, deploy, disassemble, init, test};
->>>>>>> 1da12a43
+use commands::{build, clean, deploy, disassemble, link, init, test};
 
 #[derive(Parser)]
 #[command(version, about, long_about = None)]
@@ -53,15 +49,15 @@
 }
 
 #[derive(Args)]
-<<<<<<< HEAD
 struct LinkArgs {
     source: Option<String>,
-=======
+}
+
+#[derive(Args)]
 struct DisassembleArgs {
     filename: String,
     #[arg(short, long)]
     asm: bool,
->>>>>>> 1da12a43
 }
 
 fn main() -> Result<(), Error> {
