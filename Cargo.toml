--- conflicted
+++ resolved
@@ -19,11 +19,8 @@
 termcolor = "1.4"
 
 sbpf-assembler = { workspace = true }
-<<<<<<< HEAD
 object = "0.37.3"
-=======
 sbpf-disassembler = { workspace = true }
->>>>>>> 1da12a43
 
 [workspace]
 members = ["crates/assembler", "crates/disassembler"]
