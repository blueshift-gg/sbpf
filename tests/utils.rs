/// A simple RAII guard that resets an env var after the test exits
pub struct EnvVarGuard {
    key: String,
    original: Option<String>,
}

impl EnvVarGuard {
    pub fn new<K: Into<String>, V: Into<String>>(key: K, value: V) -> Self {
        let key = key.into();
        let original = std::env::var(&key).ok();
<<<<<<< HEAD
        unsafe { std::env::set_var(&key, value.into()) };
=======
        unsafe {
            std::env::set_var(&key, value.into());
        }
>>>>>>> ca09bfef
        Self { key, original }
    }
}

impl Drop for EnvVarGuard {
    fn drop(&mut self) {
        if let Some(ref val) = self.original {
<<<<<<< HEAD
            unsafe { std::env::set_var(&self.key, val) };
        } else {
            unsafe { std::env::remove_var(&self.key) };
=======
            unsafe {
                std::env::set_var(&self.key, val);
            }
        } else {
            unsafe {
                std::env::remove_var(&self.key);
            }
>>>>>>> ca09bfef
        }
    }
}

use std::{
    fs,
    path::PathBuf,
    process::{Command, Output},
};

/// Test environment setup for SBPF tests
pub struct TestEnv {
    pub sbpf_bin: String,
    pub temp_dir: PathBuf,
    pub project_dir: PathBuf,
    pub _guard: EnvVarGuard,
}

impl TestEnv {
    /// Set up a test environment with SBPF binary and temporary directory
    pub fn new(project_name: &str) -> Self {
        let current_dir = std::env::current_dir().expect("Failed to get current directory");
        let sbpf_path = current_dir.join("target").join("debug").join("sbpf");
        let guard = EnvVarGuard::new("SBPF_BIN", sbpf_path.to_string_lossy());
        let sbpf_bin = std::env::var("SBPF_BIN").expect("SBPF_BIN not set");

        let temp_dir = std::env::temp_dir().join(format!("sbpf_test_{}_e2e", project_name));
        if temp_dir.exists() {
            fs::remove_dir_all(&temp_dir).expect("Failed to remove existing test directory");
        }
        fs::create_dir_all(&temp_dir).expect("Failed to create test directory");

        let project_dir = temp_dir.join(project_name);

        println!("Using test directory: {:?}", temp_dir);
        println!("Using project directory: {:?}", project_dir);

        Self {
            sbpf_bin,
            temp_dir,
            project_dir,
            _guard: guard,
        }
    }

    /// Clean up the test environment
    pub fn cleanup(self) {
        fs::remove_dir_all(&self.temp_dir).expect("Failed to remove test directory");
    }
}

/// Run a command and return the output, panicking on failure
pub fn run_command(cmd: &mut Command, operation_name: &str) -> Output {
    let output = cmd
        .output()
        .unwrap_or_else(|_| panic!("Failed to execute {}", operation_name));

    if !output.status.success() {
        let stderr = String::from_utf8_lossy(&output.stderr);
        let stdout = String::from_utf8_lossy(&output.stdout);
        panic!(
            "{} failed:\nSTDOUT: {}\nSTDERR: {}",
            operation_name, stdout, stderr
        );
    }

    println!("✅ {} completed successfully", operation_name);
    println!("STDOUT: {}", String::from_utf8_lossy(&output.stdout));

    output
}

/// Initialize a new SBPF project
pub fn init_project(env: &TestEnv, project_name: &str) {
    println!("Step 1: Initializing {} project...", project_name);

    let init_output = run_command(
        Command::new(&env.sbpf_bin)
            .current_dir(&env.temp_dir)
            .arg("init")
            .arg(project_name),
        &format!("target/debug/sbpf init {}", project_name),
    );

    println!("✅ Project initialized successfully");
    println!("STDOUT: {}", String::from_utf8_lossy(&init_output.stdout));
}

/// Verify that the project structure is correct
pub fn verify_project_structure(env: &TestEnv, project_name: &str) {
    let project_dir = &env.project_dir;

    assert!(
        project_dir.join("src").exists(),
        "src directory should exist"
    );
    assert!(
        project_dir.join("deploy").exists(),
        "deploy directory should exist"
    );
    assert!(
        project_dir.join(format!("src/{}", project_name)).exists(),
        "src/{} directory should exist",
        project_name
    );
    assert!(
        project_dir
            .join(format!("src/{}/{}.s", project_name, project_name))
            .exists(),
        "src/{}/{}.s should exist",
        project_name,
        project_name
    );
    assert!(
        project_dir.join("src/lib.rs").exists(),
        "src/lib.rs should exist"
    );
    assert!(
        project_dir.join("Cargo.toml").exists(),
        "Cargo.toml should exist"
    );
}

/// Run build on the project
pub fn run_build(env: &TestEnv) {
    println!("Step 3: Running build...");

    run_command(
        Command::new(&env.sbpf_bin)
            .current_dir(&env.project_dir)
            .arg("build"),
        "target/debug/sbpf build",
    );
}

/// Verify that .so files were created in the deploy directory
pub fn verify_so_files(env: &TestEnv) {
    let deploy_dir = env.project_dir.join("deploy");
    assert!(deploy_dir.exists(), "deploy directory should exist");

    let so_files: Vec<_> = fs::read_dir(&deploy_dir)
        .expect("Failed to read deploy directory")
        .filter_map(|entry| entry.ok())
        .filter(|entry| {
            entry
                .path()
                .extension()
                .and_then(|ext| ext.to_str())
                .map(|ext| ext == "so")
                .unwrap_or(false)
        })
        .collect();

    assert!(
        !so_files.is_empty(),
        "At least one .so file should be created in deploy directory"
    );
    println!("Found {} .so file(s) in deploy directory", so_files.len());
}

/// Run tests on the project
#[allow(dead_code)]
pub fn run_tests(env: &TestEnv) {
    println!("Step 4: Running tests...");

    run_command(
        Command::new(&env.sbpf_bin)
            .current_dir(&env.project_dir)
            .arg("test"),
        "target/debug/sbpf test",
    );
}

/// Update the project's assembly file content
pub fn update_assembly_file(env: &TestEnv, project_name: &str, content: &str) {
    let assembly_path = env
        .project_dir
        .join(format!("src/{}/{}.s", project_name, project_name));
    fs::write(&assembly_path, content)
        .unwrap_or_else(|_| panic!("Failed to write new {}.s content", project_name));
    println!("✅ Updated {}.s with specified content", project_name);
}<|MERGE_RESOLUTION|>--- conflicted
+++ resolved
@@ -8,13 +8,9 @@
     pub fn new<K: Into<String>, V: Into<String>>(key: K, value: V) -> Self {
         let key = key.into();
         let original = std::env::var(&key).ok();
-<<<<<<< HEAD
-        unsafe { std::env::set_var(&key, value.into()) };
-=======
         unsafe {
             std::env::set_var(&key, value.into());
         }
->>>>>>> ca09bfef
         Self { key, original }
     }
 }
@@ -22,11 +18,6 @@
 impl Drop for EnvVarGuard {
     fn drop(&mut self) {
         if let Some(ref val) = self.original {
-<<<<<<< HEAD
-            unsafe { std::env::set_var(&self.key, val) };
-        } else {
-            unsafe { std::env::remove_var(&self.key) };
-=======
             unsafe {
                 std::env::set_var(&self.key, val);
             }
@@ -34,7 +25,6 @@
             unsafe {
                 std::env::remove_var(&self.key);
             }
->>>>>>> ca09bfef
         }
     }
 }
