--- conflicted
+++ resolved
@@ -6,12 +6,6 @@
 repository.workspace = true
 authors.workspace = true
 description = "Disassembler for SBPF (Solana BPF) bytecode"
-<<<<<<< HEAD
-=======
-edition.workspace = true
-license.workspace = true
-repository.workspace = true
->>>>>>> ca09bfef
 keywords = ["solana", "bpf", "disassembler", "blockchain"]
 categories = ["development-tools"]
 rust-version.workspace = true
