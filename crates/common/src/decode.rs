<<<<<<< HEAD
use crate::errors::SBPFError;
use crate::inst_param::{Number, Register};
// use crate::instruction::{Instruction, Register};
use crate::opcode::Opcode;
use crate::syscalls::SYSCALLS;
=======
use crate::{
    errors::SBPFError,
    inst_param::{Number, Register},
    instruction::Instruction,
    opcode::Opcode,
    syscall::SYSCALLS,
};
>>>>>>> 54fa0f77

// TODO: passing span for error reporting (not sure if it's necessary)

#[inline]
fn parse_bytes(bytes: &[u8]) -> Result<(Opcode, u8, u8, i16, i32), SBPFError> {
    let opcode = Opcode::from_u8(bytes[0]).ok_or(SBPFError::BytecodeError {
        error: format!("Invalid opcode: {:?}", bytes[0]),
        span: 0..bytes.len(),
        custom_label: None,
    })?;
    let reg = bytes[1];
    let dst = reg & 0x0f;
    let src = reg >> 4;
    let off = i16::from_le_bytes([bytes[2], bytes[3]]);
    let imm = i32::from_le_bytes([bytes[4], bytes[5], bytes[6], bytes[7]]);
    Ok((opcode, dst, src, off, imm))
}

pub fn decode_load_immediate(bytes: &[u8]) -> Result<Instruction, SBPFError> {
    assert!(bytes.len() >= 16);
    let (opcode, dst, src, off, imm_low) = parse_bytes(bytes)?;
    if src != 0 || off != 0 {
        return Err(SBPFError::BytecodeError {
            error: format!(
                "{} instruction has src: {}, off: {} supposed to be zero",
                opcode, src, off
            ),
            span: 0..16,
            custom_label: None,
        });
    }
    let imm_high = i32::from_le_bytes([bytes[12], bytes[13], bytes[14], bytes[15]]);
    let imm = ((imm_high as i64) << 32) | (imm_low as u32 as i64);
    Ok(Instruction {
        opcode,
        dst: Some(Register { n: dst }),
        src: None,
        off: None,
        imm: Some(Number::Int(imm)),
        span: 0..16,
    })
}

pub fn decode_load_memory(bytes: &[u8]) -> Result<Instruction, SBPFError> {
    assert!(bytes.len() >= 8);
    let (opcode, dst, src, off, imm) = parse_bytes(bytes)?;
    if imm != 0 {
        return Err(SBPFError::BytecodeError {
            error: format!(
                "{} instruction has imm: {} supposed to be zero",
                opcode, imm
            ),
            span: 0..8,
            custom_label: None,
        });
    }
    Ok(Instruction {
        opcode,
        dst: Some(Register { n: dst }),
        src: Some(Register { n: src }),
        off: Some(off),
        imm: None,
        span: 0..8,
    })
}

pub fn decode_store_immediate(bytes: &[u8]) -> Result<Instruction, SBPFError> {
    assert!(bytes.len() >= 8);
    let (opcode, dst, src, off, imm) = parse_bytes(bytes)?;
    if src != 0 {
        return Err(SBPFError::BytecodeError {
            error: format!(
                "{} instruction has src: {} supposed to be zero",
                opcode, src
            ),
            span: 0..8,
            custom_label: None,
        });
    }
    Ok(Instruction {
        opcode,
        dst: Some(Register { n: dst }),
        src: None,
        off: Some(off),
        imm: Some(Number::Int(imm.into())),
        span: 0..8,
    })
}

pub fn decode_store_register(bytes: &[u8]) -> Result<Instruction, SBPFError> {
    assert!(bytes.len() >= 8);
    let (opcode, dst, src, off, imm) = parse_bytes(bytes)?;
    if imm != 0 {
        return Err(SBPFError::BytecodeError {
            error: format!(
                "{} instruction has imm: {} supposed to be zero",
                opcode, imm
            ),
            span: 0..8,
            custom_label: None,
        });
    }
    Ok(Instruction {
        opcode,
        dst: Some(Register { n: dst }),
        src: Some(Register { n: src }),
        off: Some(off),
        imm: None,
        span: 0..8,
    })
}

pub fn decode_binary_immediate(bytes: &[u8]) -> Result<Instruction, SBPFError> {
    assert!(bytes.len() >= 8);
    let (opcode, dst, src, off, imm) = parse_bytes(bytes)?;
    if src != 0 || off != 0 {
        return Err(SBPFError::BytecodeError {
            error: format!(
                "{} instruction has src: {}, off: {} supposed to be zeros",
                opcode, src, off
            ),
            span: 0..8,
            custom_label: None,
        });
    }
    Ok(Instruction {
        opcode,
        dst: Some(Register { n: dst }),
        src: None,
        off: None,
        imm: Some(Number::Int(imm.into())),
        span: 0..8,
    })
}

pub fn decode_binary_register(bytes: &[u8]) -> Result<Instruction, SBPFError> {
    assert!(bytes.len() >= 8);
    let (opcode, dst, src, off, imm) = parse_bytes(bytes)?;
    if off != 0 || imm != 0 {
        return Err(SBPFError::BytecodeError {
            error: format!(
                "{} instruction has off: {}, imm: {} supposed to be zeros",
                opcode, off, imm
            ),
            span: 0..8,
            custom_label: None,
        });
    }
    Ok(Instruction {
        opcode,
        dst: Some(Register { n: dst }),
        src: Some(Register { n: src }),
        off: None,
        imm: None,
        span: 0..8,
    })
}

pub fn decode_unary(bytes: &[u8]) -> Result<Instruction, SBPFError> {
    assert!(bytes.len() >= 8);
    let (opcode, dst, src, off, imm) = parse_bytes(bytes)?;
    if src != 0 || off != 0 || imm != 0 {
        return Err(SBPFError::BytecodeError {
            error: format!(
                "{} instruction has src: {}, off: {}, imm: {} supposed to be zeros",
                opcode, src, off, imm
            ),
            span: 0..8,
            custom_label: None,
        });
    }
    Ok(Instruction {
        opcode,
        dst: Some(Register { n: dst }),
        src: None,
        off: None,
        imm: None,
        span: 0..8,
    })
}

pub fn decode_jump(bytes: &[u8]) -> Result<Instruction, SBPFError> {
    assert!(bytes.len() >= 8);
    let (opcode, dst, src, off, imm) = parse_bytes(bytes)?;
    if dst != 0 || src != 0 || imm != 0 {
        return Err(SBPFError::BytecodeError {
            error: format!(
                "{} instruction has dst: {}, src: {}, imm: {} supposed to be zeros",
                opcode, dst, src, imm
            ),
            span: 0..8,
            custom_label: None,
        });
    }
    Ok(Instruction {
        opcode,
        dst: None,
        src: None,
        off: Some(off),
        imm: None,
        span: 0..8,
    })
}

pub fn decode_jump_immediate(bytes: &[u8]) -> Result<Instruction, SBPFError> {
    assert!(bytes.len() >= 8);
    let (opcode, dst, src, off, imm) = parse_bytes(bytes)?;
    if src != 0 {
        return Err(SBPFError::BytecodeError {
            error: format!(
                "{} instruction has src: {} supposed to be zero",
                opcode, src
            ),
            span: 0..8,
            custom_label: None,
        });
    }
    Ok(Instruction {
        opcode,
        dst: Some(Register { n: dst }),
        src: None,
        off: Some(off),
        imm: Some(Number::Int(imm.into())),
        span: 0..8,
    })
}

pub fn decode_jump_register(bytes: &[u8]) -> Result<Instruction, SBPFError> {
    assert!(bytes.len() >= 8);
    let (opcode, dst, src, off, imm) = parse_bytes(bytes)?;
    if imm != 0 {
        return Err(SBPFError::BytecodeError {
            error: format!(
                "{} instruction has imm: {} supposed to be zero",
                opcode, imm
            ),
            span: 0..8,
            custom_label: None,
        });
    }
    Ok(Instruction {
        opcode,
        dst: Some(Register { n: dst }),
        src: Some(Register { n: src }),
        off: Some(off),
        imm: None,
        span: 0..8,
    })
}

pub fn decode_call_immediate(bytes: &[u8]) -> Result<Instruction, SBPFError> {
    assert!(bytes.len() >= 8);
    let (opcode, dst, src, off, imm) = parse_bytes(bytes)?;
    if SYSCALLS.get(&(imm as u32)).is_some() {
        if dst != 0 || src != 0 || off != 0 {
            return Err(SBPFError::BytecodeError {
                error: format!(
                    "{} instruction has dst: {}, src: {}, off: {} supposed to be zeros",
                    opcode, dst, src, off
<<<<<<< HEAD
                ),
                span: 0..8,
                custom_label: None,
            });
        }
    } else {
        if dst != 0 || src != 1 || off != 0 {
            return Err(SBPFError::BytecodeError {
                error: format!(
                    "{} instruction has dst: {}, src: {}, off: {} 
                        supposed to be sixteen and zero",
                    opcode, dst, src, off
=======
>>>>>>> 54fa0f77
                ),
                span: 0..8,
                custom_label: None,
            });
        }
    } else if dst != 0 || src != 1 || off != 0 {
        return Err(SBPFError::BytecodeError {
            error: format!(
                "{} instruction has dst: {}, src: {}, off: {} 
                        supposed to be sixteen and zero",
                opcode, dst, src, off
            ),
            span: 0..8,
            custom_label: None,
        });
    }
    Ok(Instruction {
        opcode,
        dst: None,
        src: None,
        off: None,
        imm: Some(Number::Int(imm.into())),
        span: 0..8,
    })
}

pub fn decode_call_register(bytes: &[u8]) -> Result<Instruction, SBPFError> {
    assert!(bytes.len() >= 8);
    let (opcode, dst, src, off, imm) = parse_bytes(bytes)?;
    // TODO: sbpf encodes dst_reg in immediate
    if src != 0 || off != 0 || imm != 0 {
        return Err(SBPFError::BytecodeError {
            error: format!(
                "{} instruction has src: {}, off: {}, imm: {} supposed to be zeros",
                opcode, src, off, imm
            ),
            span: 0..8,
            custom_label: None,
        });
    }
    Ok(Instruction {
        opcode,
        dst: Some(Register { n: dst }),
        src: None,
        off: None,
        imm: None,
        span: 0..8,
    })
}

pub fn decode_exit(bytes: &[u8]) -> Result<Instruction, SBPFError> {
    assert!(bytes.len() >= 8);
    let (opcode, dst, src, off, imm) = parse_bytes(bytes)?;
    if dst != 0 || src != 0 || off != 0 || imm != 0 {
        return Err(SBPFError::BytecodeError {
            error: format!(
                "{} instruction dst: {}, src: {}, off: {}, imm: {} supposed to be zero",
                opcode, dst, src, off, imm
            ),
            span: 0..8,
            custom_label: None,
        });
    }
    Ok(Instruction {
        opcode,
        dst: None,
        src: None,
        off: None,
        imm: None,
        span: 0..8,
    })
}<|MERGE_RESOLUTION|>--- conflicted
+++ resolved
@@ -1,28 +1,16 @@
-<<<<<<< HEAD
-use crate::errors::SBPFError;
-use crate::inst_param::{Number, Register};
-// use crate::instruction::{Instruction, Register};
-use crate::opcode::Opcode;
-use crate::syscalls::SYSCALLS;
-=======
 use crate::{
     errors::SBPFError,
     inst_param::{Number, Register},
     instruction::Instruction,
     opcode::Opcode,
-    syscall::SYSCALLS,
+    syscalls::SYSCALLS,
 };
->>>>>>> 54fa0f77
 
 // TODO: passing span for error reporting (not sure if it's necessary)
 
 #[inline]
 fn parse_bytes(bytes: &[u8]) -> Result<(Opcode, u8, u8, i16, i32), SBPFError> {
-    let opcode = Opcode::from_u8(bytes[0]).ok_or(SBPFError::BytecodeError {
-        error: format!("Invalid opcode: {:?}", bytes[0]),
-        span: 0..bytes.len(),
-        custom_label: None,
-    })?;
+    let opcode: Opcode = bytes[0].try_into()?;
     let reg = bytes[1];
     let dst = reg & 0x0f;
     let src = reg >> 4;
@@ -266,27 +254,12 @@
 pub fn decode_call_immediate(bytes: &[u8]) -> Result<Instruction, SBPFError> {
     assert!(bytes.len() >= 8);
     let (opcode, dst, src, off, imm) = parse_bytes(bytes)?;
-    if SYSCALLS.get(&(imm as u32)).is_some() {
+    if SYSCALLS.get(imm as u32).is_some() {
         if dst != 0 || src != 0 || off != 0 {
             return Err(SBPFError::BytecodeError {
                 error: format!(
                     "{} instruction has dst: {}, src: {}, off: {} supposed to be zeros",
                     opcode, dst, src, off
-<<<<<<< HEAD
-                ),
-                span: 0..8,
-                custom_label: None,
-            });
-        }
-    } else {
-        if dst != 0 || src != 1 || off != 0 {
-            return Err(SBPFError::BytecodeError {
-                error: format!(
-                    "{} instruction has dst: {}, src: {}, off: {} 
-                        supposed to be sixteen and zero",
-                    opcode, dst, src, off
-=======
->>>>>>> 54fa0f77
                 ),
                 span: 0..8,
                 custom_label: None,
