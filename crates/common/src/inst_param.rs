<<<<<<< HEAD
use core::fmt;
use serde::{Deserialize, Serialize};
=======
use {
    core::fmt,
    serde::{Deserialize, Serialize},
};
>>>>>>> 54fa0f77

#[derive(Debug, Clone, PartialEq, Serialize, Deserialize)]
pub struct Register {
    pub n: u8,
}

impl fmt::Display for Register {
    fn fmt(&self, f: &mut fmt::Formatter) -> fmt::Result {
        write!(f, "r{}", self.n)
    }
}

pub enum OperandValue {
    Number(Number),
    Ident(String),
}

#[derive(Debug, Clone, PartialEq, Serialize, Deserialize)]
pub enum Number {
    Int(i64),
    Addr(i64),
}

impl fmt::Display for Number {
    fn fmt(&self, f: &mut fmt::Formatter) -> fmt::Result {
        match self {
            Number::Int(i) => write!(f, "{}", i),
            Number::Addr(a) => write!(f, "{}", a),
        }
    }
}

impl std::ops::Add for Number {
    type Output = Number;
    fn add(self, other: Self) -> Number {
        match (self, other) {
            (Number::Int(a), Number::Int(b)) => Number::Int(a + b),
            (Number::Addr(a), Number::Addr(b)) => Number::Addr(a + b),
            (Number::Int(a), Number::Addr(b)) => Number::Addr(a + b),
            (Number::Addr(a), Number::Int(b)) => Number::Addr(a + b),
        }
    }
}

impl std::ops::Sub for Number {
    type Output = Number;
    fn sub(self, other: Self) -> Number {
        match (self, other) {
            (Number::Int(a), Number::Int(b)) => Number::Int(a - b),
            (Number::Addr(a), Number::Addr(b)) => Number::Addr(a - b),
            (Number::Int(a), Number::Addr(b)) => Number::Addr(a - b),
            (Number::Addr(a), Number::Int(b)) => Number::Addr(a - b),
        }
    }
}

impl std::ops::Mul for Number {
    type Output = Number;
    fn mul(self, other: Self) -> Number {
        match (self, other) {
            (Number::Int(a), Number::Int(b)) => Number::Int(a * b),
            (Number::Addr(a), Number::Addr(b)) => Number::Addr(a * b),
            (Number::Int(a), Number::Addr(b)) => Number::Addr(a * b),
            (Number::Addr(a), Number::Int(b)) => Number::Addr(a * b),
        }
    }
}

impl std::ops::Div for Number {
    type Output = Number;
    fn div(self, other: Self) -> Number {
        match (self, other) {
            (Number::Int(a), Number::Int(b)) => Number::Int(a / b),
            (Number::Addr(a), Number::Addr(b)) => Number::Addr(a / b),
            (Number::Int(a), Number::Addr(b)) => Number::Addr(a / b),
            (Number::Addr(a), Number::Int(b)) => Number::Addr(a / b),
        }
    }
}<|MERGE_RESOLUTION|>--- conflicted
+++ resolved
@@ -1,12 +1,7 @@
-<<<<<<< HEAD
-use core::fmt;
-use serde::{Deserialize, Serialize};
-=======
 use {
     core::fmt,
     serde::{Deserialize, Serialize},
 };
->>>>>>> 54fa0f77
 
 #[derive(Debug, Clone, PartialEq, Serialize, Deserialize)]
 pub struct Register {
