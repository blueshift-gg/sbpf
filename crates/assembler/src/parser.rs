--- conflicted
+++ resolved
@@ -908,30 +908,22 @@
                     if rodata_phase {
                         match ROData::parse(tokens) {
                             Ok((rodata, rest)) => {
-<<<<<<< HEAD
-                                self.m_label_offsets.insert(name.clone(), self.m_accum_offset + self.m_rodata_size);
-                                if let Err(e) = rodata.verify() {
-                                    errors.push(e);
+                                if self.m_label_offsets.contains_key(name) {
+                                    let original_span = self.m_label_spans.get(name).cloned().unwrap_or(span.clone());
+                                    let file = self.m_file.as_ref().unwrap();
+                                    let orig_line = span_to_line_number(original_span.clone(), file);
+                                    let custom_label = Some(format!("Label redefined; previous at line {}", orig_line));
+                                    errors.push(CompileError::DuplicateLabel { label: name.clone(), span: span.clone(), original_span, custom_label });
                                 } else {
-                                    self.m_rodata_size += rodata.get_size();
+                                    self.m_label_offsets.insert(name.clone(), self.m_accum_offset + self.m_rodata_size);
+                                    if let Err(e) = rodata.verify() {
+                                        errors.push(e);
+                                    } else {
+                                        self.m_rodata_size += rodata.get_size();
+                                    }
                                 }
                                 rodata_nodes.push(ASTNode::ROData { rodata, offset: self.m_accum_offset });
                                 tokens = rest;
-=======
-                            if self.m_label_offsets.contains_key(name) {
-                                let original_span = self.m_label_spans.get(name).cloned().unwrap_or(span.clone());
-                                let file = self.m_file.as_ref().unwrap();
-                                let orig_line = span_to_line_number(original_span.clone(), file);
-                                let custom_label = Some(format!("Label redefined; previous at line {}", orig_line));
-                                errors.push(CompileError::DuplicateLabel { label: name.clone(), span: span.clone(), original_span, custom_label });
-                            } else {
-                                self.m_label_offsets.insert(name.clone(), self.m_accum_offset + self.m_rodata_size);
-                                self.m_label_spans.insert(name.clone(), span.clone());
-                            }
-                            self.m_rodata_size += rodata.get_size();
-                            rodata_nodes.push(ASTNode::ROData { rodata, offset: self.m_accum_offset });
-                            tokens = rest;
->>>>>>> 36c860a3
                             }
                             Err(e) => {
                                 errors.push(e);
